[build-system]
requires = ["flit_core >=2,<4"]
build-backend = "flit_core.buildapi"

[tool.flit.metadata]
module = "rimseval"
author = "Reto Trappitsch"
author-email = "reto@galactic-forensics.space"
home-page = "https://github.com/RIMS-Code/RIMSEval"
requires = [
<<<<<<< HEAD
    "darkdetect",
    "iniabu>=1.1.1",
    "matplotlib",
    "numba~=0.56.4",
    "numpy~=1.23.5",
    "pandas",
=======
    "iniabu>=1.1.2",
    "matplotlib",
    "numba~=0.57.1",
    "numpy~=1.24.4",
>>>>>>> fa2a39bc
    "PyQt6",
    "scipy",
    "xlsxwriter"
]
requires-python=">=3.8,<3.12"
classifiers = [ "License :: OSI Approved :: MIT License",]
description-file = "README.rst"

[tool.flit.metadata.requires-extra]
dev = [
    "darglint>=1.5.1",
    "flake8",
    "flake8-bandit",
    "flake8-black",
    "flake8-bugbear",
    "flake8-docstrings",
    "flake8-import-order",
    "bandit"
]
doc = [
    "sphinx",
    "sphinx_rtd_theme"
]
test = [
    "hypothesis",
    "pytest>=6.0.0",
    "pytest-cov",
    "pytest-mock",
    "pytest-sugar",
    "pytest-mock"
]

[tool.pytest.ini_options]
minversion = "6.0"
addopts = "--cov=rimseval -v"
testpaths = "tests"<|MERGE_RESOLUTION|>--- conflicted
+++ resolved
@@ -8,19 +8,12 @@
 author-email = "reto@galactic-forensics.space"
 home-page = "https://github.com/RIMS-Code/RIMSEval"
 requires = [
-<<<<<<< HEAD
     "darkdetect",
-    "iniabu>=1.1.1",
-    "matplotlib",
-    "numba~=0.56.4",
-    "numpy~=1.23.5",
-    "pandas",
-=======
     "iniabu>=1.1.2",
     "matplotlib",
     "numba~=0.57.1",
     "numpy~=1.24.4",
->>>>>>> fa2a39bc
+    "pandas",
     "PyQt6",
     "scipy",
     "xlsxwriter"
