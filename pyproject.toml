[build-system]
requires = ["flit_scm"]
build-backend = "flit_scm:buildapi"

<<<<<<< HEAD
[tool.flit.metadata]
module = "rimseval"
author = "Reto Trappitsch"
author-email = "reto@galactic-forensics.space"
home-page = "https://github.com/RIMS-Code/RIMSEval"
requires = [
    "darkdetect",
=======
[project]
name = "rimseval"
authors = [
    {name="Reto Trappitsch", email="reto@galactic-forensics.space"}
    ]
dependencies = [
>>>>>>> f5aae9a2
    "iniabu>=1.1.2",
    "matplotlib",
    "numba~=0.57.1",
    "numpy~=1.24.4",
    "pandas",
    "PyQt6",
    "scipy",
    "xlsxwriter"
]
requires-python=">=3.8,<3.12"
classifiers = [ "License :: OSI Approved :: MIT License",]
readme = "README.rst"
dynamic = ["version", "description"]

[project.urls]
Source = "https://github.com/RIMS-Code/RIMSEval"
Documentation = "https://rimseval.readthedocs.io"

[project.optional-dependencies]
dev = [
    "darglint>=1.5.1",
    "flake8",
    "flake8-bandit",
    "flake8-black",
    "flake8-bugbear",
    "flake8-docstrings",
    "flake8-import-order",
    "bandit"
]
doc = [
    "sphinx",
    "sphinx_rtd_theme"
]
test = [
    "hypothesis",
    "pytest>=6.0.0",
    "pytest-cov",
    "pytest-mock",
    "pytest-sugar",
    "pytest-mock"
]

[tool.pytest.ini_options]
minversion = "6.0"
addopts = "--cov=rimseval -v"
testpaths = "tests"

[tool.flit.sdist]
exclude = [".gitignore", ".readthedocs.yaml"]

[tool.setuptools_scm]
write_to = "rimseval/_version.py"<|MERGE_RESOLUTION|>--- conflicted
+++ resolved
@@ -2,22 +2,12 @@
 requires = ["flit_scm"]
 build-backend = "flit_scm:buildapi"
 
-<<<<<<< HEAD
-[tool.flit.metadata]
-module = "rimseval"
-author = "Reto Trappitsch"
-author-email = "reto@galactic-forensics.space"
-home-page = "https://github.com/RIMS-Code/RIMSEval"
-requires = [
-    "darkdetect",
-=======
 [project]
 name = "rimseval"
 authors = [
     {name="Reto Trappitsch", email="reto@galactic-forensics.space"}
     ]
 dependencies = [
->>>>>>> f5aae9a2
     "iniabu>=1.1.2",
     "matplotlib",
     "numba~=0.57.1",
